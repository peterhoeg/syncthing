// Copyright (C) 2014 Jakob Borg and Contributors (see the CONTRIBUTORS file).
//
// This program is free software: you can redistribute it and/or modify it
// under the terms of the GNU General Public License as published by the Free
// Software Foundation, either version 3 of the License, or (at your option)
// any later version.
//
// This program is distributed in the hope that it will be useful, but WITHOUT
// ANY WARRANTY; without even the implied warranty of MERCHANTABILITY or
// FITNESS FOR A PARTICULAR PURPOSE. See the GNU General Public License for
// more details.
//
// You should have received a copy of the GNU General Public License along
// with this program. If not, see <http://www.gnu.org/licenses/>.

package config

import (
	"os"
	"reflect"
	"testing"

	"github.com/syncthing/syncthing/internal/protocol"
)

var device1, device2, device3, device4 protocol.DeviceID

func init() {
	device1, _ = protocol.DeviceIDFromString("AIR6LPZ7K4PTTUXQSMUUCPQ5YWOEDFIIQJUG7772YQXXR5YD6AWQ")
	device2, _ = protocol.DeviceIDFromString("GYRZZQB-IRNPV4Z-T7TC52W-EQYJ3TT-FDQW6MW-DFLMU42-SSSU6EM-FBK2VAY")
	device3, _ = protocol.DeviceIDFromString("LGFPDIT-7SKNNJL-VJZA4FC-7QNCRKA-CE753K7-2BW5QDK-2FOZ7FR-FEP57QJ")
	device4, _ = protocol.DeviceIDFromString("P56IOI7-MZJNU2Y-IQGDREY-DM2MGTI-MGL3BXN-PQ6W5BM-TBBZ4TJ-XZWICQ2")
}

func TestDefaultValues(t *testing.T) {
	expected := OptionsConfiguration{
		ListenAddress:        []string{"0.0.0.0:22000"},
		GlobalAnnServer:      "announce.syncthing.net:22026",
		GlobalAnnEnabled:     true,
		LocalAnnEnabled:      true,
		LocalAnnPort:         21025,
		LocalAnnMCAddr:       "[ff32::5222]:21026",
<<<<<<< HEAD
		ParallelRequests:     16,
=======
>>>>>>> d3a9b126
		MaxSendKbps:          0,
		MaxRecvKbps:          0,
		ReconnectIntervalS:   60,
		StartBrowser:         true,
		UPnPEnabled:          true,
		UPnPLease:            0,
		UPnPRenewal:          30,
		RestartOnWakeup:      true,
		AutoUpgradeIntervalH: 12,
<<<<<<< HEAD
	}

	cfg := New("test", node1)
=======
		KeepTemporariesH:     24,
	}

	cfg := New(device1)
>>>>>>> d3a9b126

	if !reflect.DeepEqual(cfg.Options, expected) {
		t.Errorf("Default config differs;\n  E: %#v\n  A: %#v", expected, cfg.Options)
	}
}

func TestDeviceConfig(t *testing.T) {
	for i, ver := range []string{"v1", "v2", "v3", "v4", "v5"} {
		wr, err := Load("testdata/"+ver+".xml", device1)
		if err != nil {
			t.Fatal(err)
		}
		cfg := wr.cfg

		expectedFolders := []FolderConfiguration{
			{
				ID:              "test",
				Path:            "~/Sync",
				Devices:         []FolderDeviceConfiguration{{DeviceID: device1}, {DeviceID: device4}},
				ReadOnly:        true,
				RescanIntervalS: 600,
			},
		}
		expectedDevices := []DeviceConfiguration{
			{
				DeviceID:    device1,
				Name:        "node one",
				Addresses:   []string{"a"},
				Compression: true,
			},
			{
				DeviceID:    device4,
				Name:        "node two",
				Addresses:   []string{"b"},
				Compression: true,
			},
		}
		expectedDeviceIDs := []protocol.DeviceID{device1, device4}

		if cfg.Version != 5 {
			t.Errorf("%d: Incorrect version %d != 5", i, cfg.Version)
		}
		if !reflect.DeepEqual(cfg.Folders, expectedFolders) {
			t.Errorf("%d: Incorrect Folders\n  A: %#v\n  E: %#v", i, cfg.Folders, expectedFolders)
		}
		if !reflect.DeepEqual(cfg.Devices, expectedDevices) {
			t.Errorf("%d: Incorrect Devices\n  A: %#v\n  E: %#v", i, cfg.Devices, expectedDevices)
		}
		if !reflect.DeepEqual(cfg.Folders[0].DeviceIDs(), expectedDeviceIDs) {
			t.Errorf("%d: Incorrect DeviceIDs\n  A: %#v\n  E: %#v", i, cfg.Folders[0].DeviceIDs(), expectedDeviceIDs)
		}
	}
}

func TestNoListenAddress(t *testing.T) {
	cfg, err := Load("testdata/nolistenaddress.xml", device1)
	if err != nil {
		t.Error(err)
	}

	expected := []string{""}
	actual := cfg.Options().ListenAddress
	if !reflect.DeepEqual(actual, expected) {
		t.Errorf("Unexpected ListenAddress %#v", actual)
	}
}

func TestOverriddenValues(t *testing.T) {
	expected := OptionsConfiguration{
		ListenAddress:        []string{":23000"},
		GlobalAnnServer:      "syncthing.nym.se:22026",
		GlobalAnnEnabled:     false,
		LocalAnnEnabled:      false,
		LocalAnnPort:         42123,
		LocalAnnMCAddr:       "quux:3232",
<<<<<<< HEAD
		ParallelRequests:     32,
=======
>>>>>>> d3a9b126
		MaxSendKbps:          1234,
		MaxRecvKbps:          2341,
		ReconnectIntervalS:   6000,
		StartBrowser:         false,
		UPnPEnabled:          false,
		UPnPLease:            60,
		UPnPRenewal:          15,
		RestartOnWakeup:      false,
		AutoUpgradeIntervalH: 24,
<<<<<<< HEAD
	}

	cfg, err := Load("testdata/overridenvalues.xml", node1)
=======
		KeepTemporariesH:     48,
	}

	cfg, err := Load("testdata/overridenvalues.xml", device1)
>>>>>>> d3a9b126
	if err != nil {
		t.Error(err)
	}

	if !reflect.DeepEqual(cfg.Options(), expected) {
		t.Errorf("Overridden config differs;\n  E: %#v\n  A: %#v", expected, cfg.Options)
	}
}

func TestDeviceAddressesDynamic(t *testing.T) {
	name, _ := os.Hostname()
	expected := map[protocol.DeviceID]DeviceConfiguration{
		device1: {
			DeviceID:    device1,
			Addresses:   []string{"dynamic"},
			Compression: true,
		},
		device2: {
			DeviceID:    device2,
			Addresses:   []string{"dynamic"},
			Compression: true,
		},
		device3: {
			DeviceID:    device3,
			Addresses:   []string{"dynamic"},
			Compression: true,
		},
		device4: {
			DeviceID:  device4,
			Name:      name, // Set when auto created
			Addresses: []string{"dynamic"},
		},
	}

	cfg, err := Load("testdata/deviceaddressesdynamic.xml", device4)
	if err != nil {
		t.Error(err)
	}

	actual := cfg.Devices()
	if !reflect.DeepEqual(actual, expected) {
		t.Errorf("Devices differ;\n  E: %#v\n  A: %#v", expected, actual)
	}
}

func TestDeviceAddressesStatic(t *testing.T) {
	name, _ := os.Hostname()
	expected := map[protocol.DeviceID]DeviceConfiguration{
		device1: {
			DeviceID:  device1,
			Addresses: []string{"192.0.2.1", "192.0.2.2"},
		},
		device2: {
			DeviceID:  device2,
			Addresses: []string{"192.0.2.3:6070", "[2001:db8::42]:4242"},
		},
		device3: {
			DeviceID:  device3,
			Addresses: []string{"[2001:db8::44]:4444", "192.0.2.4:6090"},
		},
		device4: {
			DeviceID:  device4,
			Name:      name, // Set when auto created
			Addresses: []string{"dynamic"},
		},
	}

	cfg, err := Load("testdata/deviceaddressesstatic.xml", device4)
	if err != nil {
		t.Error(err)
	}

	actual := cfg.Devices()
	if !reflect.DeepEqual(actual, expected) {
		t.Errorf("Devices differ;\n  E: %#v\n  A: %#v", expected, actual)
	}
}

func TestVersioningConfig(t *testing.T) {
	cfg, err := Load("testdata/versioningconfig.xml", device4)
	if err != nil {
		t.Error(err)
	}

	vc := cfg.Folders()["test"].Versioning
	if vc.Type != "simple" {
		t.Errorf(`vc.Type %q != "simple"`, vc.Type)
	}
	if l := len(vc.Params); l != 2 {
		t.Errorf("len(vc.Params) %d != 2", l)
	}

	expected := map[string]string{
		"foo": "bar",
		"baz": "quux",
	}
	if !reflect.DeepEqual(vc.Params, expected) {
		t.Errorf("vc.Params differ;\n  E: %#v\n  A: %#v", expected, vc.Params)
	}
}

func TestNewSaveLoad(t *testing.T) {
	path := "testdata/temp.xml"
	os.Remove(path)

	exists := func(path string) bool {
		_, err := os.Stat(path)
		return err == nil
	}

	intCfg := New(device1)
	cfg := Wrap(path, intCfg)

	// To make the equality pass later
	cfg.cfg.XMLName.Local = "configuration"

	if exists(path) {
		t.Error(path, "exists")
	}

	err := cfg.Save()
	if err != nil {
		t.Error(err)
	}
	if !exists(path) {
		t.Error(path, "does not exist")
	}

	cfg2, err := Load(path, device1)
	if err != nil {
		t.Error(err)
	}

	if !reflect.DeepEqual(cfg.Raw(), cfg2.Raw()) {
		t.Errorf("Configs are not equal;\n  E:  %#v\n  A:  %#v", cfg.Raw(), cfg2.Raw())
	}

	os.Remove(path)
}

func TestPrepare(t *testing.T) {
	var cfg Configuration

	if cfg.Folders != nil || cfg.Devices != nil || cfg.Options.ListenAddress != nil {
		t.Error("Expected nil")
	}

	cfg.prepare(device1)

	if cfg.Folders == nil || cfg.Devices == nil || cfg.Options.ListenAddress == nil {
		t.Error("Unexpected nil")
	}
}

func TestRequiresRestart(t *testing.T) {
	wr, err := Load("testdata/v5.xml", device1)
	if err != nil {
		t.Fatal(err)
	}
	cfg := wr.cfg

	if ChangeRequiresRestart(cfg, cfg) {
		t.Error("No change does not require restart")
	}

	newCfg := cfg
	newCfg.Devices = append(newCfg.Devices, DeviceConfiguration{
		DeviceID: device3,
	})
	if ChangeRequiresRestart(cfg, newCfg) {
		t.Error("Adding a device does not require restart")
	}

	newCfg = cfg
	newCfg.Devices = newCfg.Devices[:len(newCfg.Devices)-1]
	if !ChangeRequiresRestart(cfg, newCfg) {
		t.Error("Removing a device requires restart")
	}

	newCfg = cfg
	newCfg.Folders = append(newCfg.Folders, FolderConfiguration{
		ID:   "t1",
		Path: "t1",
	})
	if !ChangeRequiresRestart(cfg, newCfg) {
		t.Error("Adding a folder requires restart")
	}

	newCfg = cfg
	newCfg.Folders = newCfg.Folders[:len(newCfg.Folders)-1]
	if !ChangeRequiresRestart(cfg, newCfg) {
		t.Error("Removing a folder requires restart")
	}

	newCfg = cfg
	newFolders := make([]FolderConfiguration, len(cfg.Folders))
	copy(newFolders, cfg.Folders)
	newCfg.Folders = newFolders
	if ChangeRequiresRestart(cfg, newCfg) {
		t.Error("No changes done yet")
	}
	newCfg.Folders[0].Path = "different"
	if !ChangeRequiresRestart(cfg, newCfg) {
		t.Error("Changing a folder requires restart")
	}

	newCfg = cfg
	newDevices := make([]DeviceConfiguration, len(cfg.Devices))
	copy(newDevices, cfg.Devices)
	newCfg.Devices = newDevices
	if ChangeRequiresRestart(cfg, newCfg) {
		t.Error("No changes done yet")
	}
	newCfg.Devices[0].Name = "different"
	if ChangeRequiresRestart(cfg, newCfg) {
		t.Error("Changing a device does not require restart")
	}

	newCfg = cfg
	newCfg.Options.GlobalAnnEnabled = !cfg.Options.GlobalAnnEnabled
	if !ChangeRequiresRestart(cfg, newCfg) {
		t.Error("Changing general options requires restart")
	}

	newCfg = cfg
	newCfg.GUI.UseTLS = !cfg.GUI.UseTLS
	if !ChangeRequiresRestart(cfg, newCfg) {
		t.Error("Changing GUI options requires restart")
	}
}<|MERGE_RESOLUTION|>--- conflicted
+++ resolved
@@ -40,10 +40,6 @@
 		LocalAnnEnabled:      true,
 		LocalAnnPort:         21025,
 		LocalAnnMCAddr:       "[ff32::5222]:21026",
-<<<<<<< HEAD
-		ParallelRequests:     16,
-=======
->>>>>>> d3a9b126
 		MaxSendKbps:          0,
 		MaxRecvKbps:          0,
 		ReconnectIntervalS:   60,
@@ -53,16 +49,10 @@
 		UPnPRenewal:          30,
 		RestartOnWakeup:      true,
 		AutoUpgradeIntervalH: 12,
-<<<<<<< HEAD
-	}
-
-	cfg := New("test", node1)
-=======
 		KeepTemporariesH:     24,
 	}
 
 	cfg := New(device1)
->>>>>>> d3a9b126
 
 	if !reflect.DeepEqual(cfg.Options, expected) {
 		t.Errorf("Default config differs;\n  E: %#v\n  A: %#v", expected, cfg.Options)
@@ -138,10 +128,6 @@
 		LocalAnnEnabled:      false,
 		LocalAnnPort:         42123,
 		LocalAnnMCAddr:       "quux:3232",
-<<<<<<< HEAD
-		ParallelRequests:     32,
-=======
->>>>>>> d3a9b126
 		MaxSendKbps:          1234,
 		MaxRecvKbps:          2341,
 		ReconnectIntervalS:   6000,
@@ -151,16 +137,10 @@
 		UPnPRenewal:          15,
 		RestartOnWakeup:      false,
 		AutoUpgradeIntervalH: 24,
-<<<<<<< HEAD
-	}
-
-	cfg, err := Load("testdata/overridenvalues.xml", node1)
-=======
 		KeepTemporariesH:     48,
 	}
 
 	cfg, err := Load("testdata/overridenvalues.xml", device1)
->>>>>>> d3a9b126
 	if err != nil {
 		t.Error(err)
 	}
